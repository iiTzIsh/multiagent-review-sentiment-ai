--- conflicted
+++ resolved
@@ -280,10 +280,6 @@
             results.append(result)
         
         return results
-<<<<<<< HEAD
-
-
-# DEMONSTRATION AND USAGE EXAMPLE
 
 def demo_scorer_agent():
     
@@ -332,6 +328,4 @@
 
 if __name__ == "__main__":
     demo_scorer_agent()
-   
-=======
->>>>>>> 8215f100
+   