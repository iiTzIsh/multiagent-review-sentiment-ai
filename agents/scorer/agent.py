"""
Review Scorer Agent - CrewAI Implementation
Assigns numerical scores (0-5) to hotel reviews based on sentiment analysis

AGENT ROLE: Review Scoring Expert
- Well-defined role: Convert sentiment analysis into numerical scores (0-5)
- Clear responsibility: Transform qualitative feedback into quantitative metrics
- Communication: Uses CrewAI framework for task execution and tool integration
"""

import json
import logging
import re
from typing import Dict, List, Any
from crewai import Agent, Task
from crewai.tools import BaseTool

logger = logging.getLogger('agents.scorer')



class SentimentScoringTool(BaseTool):
    """
    Sentiment Scoring Tool for CrewAI
    
    PURPOSE: Converts sentiment analysis results into numerical scores (0-5)
    INPUTS: Review text and optional pre-classified sentiment
    OUTPUT: Numerical score representing customer satisfaction level
    """
    
    name: str = "sentiment_scorer"
    description: str = "Convert sentiment analysis into numerical scores (0-5) for hotel reviews"
    
    def _run(self, text: str, sentiment: str = None) -> str:
        """
        CORE SCORING FUNCTION
        
        Uses rule-based scoring with sentiment analysis keywords
        In production, this could be enhanced with ML models
        
        Scoring Logic:
        - Analyze positive/negative indicators in text
        - Apply sentiment classification if provided
        - Return score from 0 (worst) to 5 (best)
        """
        try:
<<<<<<< HEAD
            text_lower = text.lower()
            
            # Positive scoring indicators
            positive_indicators = {
                'excellent': 1.0, 'amazing': 1.0, 'perfect': 1.0, 'outstanding': 1.0,
                'wonderful': 0.8, 'great': 0.8, 'fantastic': 0.8, 'superb': 0.8,
                'good': 0.6, 'nice': 0.6, 'pleasant': 0.6, 'comfortable': 0.6,
                'clean': 0.4, 'helpful': 0.4, 'friendly': 0.4, 'recommend': 0.5
            }
            
            # Negative scoring indicators  
            negative_indicators = {
                'terrible': -1.5, 'horrible': -1.5, 'awful': -1.5, 'disgusting': -1.5,
                'worst': -1.2, 'bad': -1.0, 'poor': -1.0, 'unacceptable': -1.2,
                'dirty': -0.8, 'rude': -0.8, 'noisy': -0.6, 'broken': -0.6,
                'disappointed': -0.8, 'expensive': -0.4, 'crowded': -0.3
            }
            
            # Calculate sentiment impact
            positive_impact = sum(
                value for word, value in positive_indicators.items() 
                if word in text_lower
            )
            negative_impact = sum(
                value for word, value in negative_indicators.items() 
                if word in text_lower
            )
            
            # Base score calculation
            base_score = 3.0  # neutral baseline
            sentiment_adjustment = positive_impact + negative_impact  # negative values reduce score
            
            # Apply pre-classified sentiment if available
=======
            payload = {"inputs": text}

            #loop to make api request until correct response is received
            result = self._make_api_request(payload)

            count = 0
            flag = False
            while flag == False and count < 5:

                result = self._make_api_request(payload)
                if isinstance(result, list) and len(result) > 0:
                    predictions = result[0]

                check_score = 0
                for pred in predictions:
                        label = pred['label']
                        score = pred['score']

                        check_score = check_score + score
                if 0.98 <= check_score <= 1.02:
                    flag = True
                else:
                    flag = False     
                count = count + 1

            if flag == False:
                logger.error(f"Sentiment scoring failed: API did not return valid scores after multiple attempts")
                return "Score: 3.0"

                
                # Calculate weighted score based on predictions
                total_score = 0
                for pred in predictions:
                    label = pred['label']
                    score = pred['score']
                    
                    # Map labels to numerical values
                    if 'star' in label.lower() or label.isdigit():
                        # Extract number from label
                        num_match = re.search(r'\d+', label)
                        if num_match:
                            star_value = int(num_match.group())
                            total_score = total_score + (star_value * score)
                    else:
                        # Fallback sentiment mapping
                        sentiment_mapping = {
                            'very_negative': 1,
                            'negative': 2,
                            'neutral': 3,
                            'positive': 4,
                            'very_positive': 5
                        }
                        
                        for sent_key, sent_value in sentiment_mapping.items():
                            if sent_key in label.lower():
                                total_score = total_score + (sent_value * score)
                                break
                #loop end

                # Normalize score to 0-5 range
                final_score = max(0, min(5, total_score))
                return f"Score: {final_score:.1f}"
            
            # Fallback based on sentiment if provided
>>>>>>> b4e576f9
            if sentiment:
                sentiment_multipliers = {
                    'positive': 1.2,
                    'neutral': 1.0,
                    'negative': 0.8
                }
                base_score *= sentiment_multipliers.get(sentiment.lower(), 1.0)
            
            # Final score calculation
            final_score = base_score + sentiment_adjustment
            final_score = max(0.0, min(5.0, final_score))  # Clamp to 0-5 range
            
            return f"Score: {final_score:.1f}"
            
        except Exception as e:
            logger.error(f"Sentiment scoring failed: {str(e)}")
            return "Score: 3.0"


<<<<<<< HEAD
class ReviewScorerAgent:
    """
    CREWAI SENTIMENT SCORER AGENT
    
    WELL-DEFINED ROLE:
    - Primary Role: Review Scoring Expert for Hotel Reviews
    - Specific Responsibility: Convert sentiment analysis into numerical scores (0-5)
    - Domain Expertise: Customer satisfaction quantification in hospitality industry
    - Communication: Uses CrewAI framework for task execution
    
    AGENT CAPABILITIES:
    - Single review scoring based on sentiment and content analysis
    - Batch review processing for efficiency
    - Integration with sentiment classification results
    - Consistent scoring methodology across all reviews
    """
    
    def __init__(self):
        """
        Initialize the Review Scorer Agent
        
        AGENT DEFINITION (Meeting Marking Rubric):
        - Role: Well-defined review scoring expert
        - Goal: Clear scoring objective with quantifiable output
        - Backstory: Domain-specific experience in hospitality metrics
        - Tools: Sentiment-to-score conversion
        """
        # Agent Identity
        self.name = "ReviewScorer"
        self.role = "Review Scoring Expert"
        self.goal = "Convert hotel review sentiments into accurate numerical scores (0-5) for performance tracking"
        self.backstory = """You are an expert in quantitative analysis of customer feedback 
        in the hospitality industry. Your specialization is converting qualitative sentiment 
        into actionable numerical metrics that hotel managers can use to track performance, 
        identify trends, and measure improvement over time."""
        
        # CrewAI Agent Instance
        self.agent = None
        self.tools = []
        
        # Initialize the agent
        self._create_agent()
    
    def _create_agent(self) -> Agent:
        """
        CREATE CREWAI AGENT
        
        This sets up the CrewAI agent with:
        1. Clear role and objectives for scoring
        2. Sentiment scoring tool integration
        3. Appropriate agent behavior configuration
        """
        # Step 1: Setup tools
        self.tools = [SentimentScoringTool()]
        
        # Step 2: Create CrewAI Agent
=======

class SentimentScorerAgent(BaseAgent):
    """
    Agent responsible for assigning numerical scores to reviews
    """
    
    def __init__(self):
        super().__init__(
            name="Sentiment Scorer",
            role="Review Scoring Specialist",
            goal="Assign accurate numerical scores (0-5) to hotel reviews based on sentiment analysis",
            backstory="""You are a data analyst specialized in converting qualitative feedback
            into quantitative metrics. You have extensive experience in the hospitality industry
            and understand how to translate customer emotions into meaningful numerical scores
            that help hotel managers track satisfaction trends."""
        )
    
    def setup_tools(self) -> List[BaseTool]:
        """Setup tools for sentiment scoring"""
        self.tools = [SentimentScoringTool()]
        return self.tools
    
    def create_agent(self) -> Agent:
        """Create the CrewAI agent for sentiment scoring"""
        tools = self.setup_tools()
        
>>>>>>> b4e576f9
        self.agent = Agent(
            role=self.role,
            goal=self.goal,
            backstory=self.backstory,
<<<<<<< HEAD
            tools=self.tools,
            verbose=True,              # Show scoring reasoning
            allow_delegation=False,    # Independent scoring agent
            max_iter=3                # Efficient scoring iterations
=======
            tools=tools,
            verbose=True,
            allow_delegation=False,
            max_iter=3
>>>>>>> b4e576f9
        )
        
        return self.agent
    
<<<<<<< HEAD
    def create_task(self, review_text: str, sentiment: str = None) -> Task:
        """
        CREATE CREWAI TASK FOR SCORING
        
        Creates a structured task for the CrewAI agent to execute scoring.
        """
        task_description = f"""
        Analyze the following hotel review and assign a numerical score from 0-5 based on customer satisfaction.
        
        Review Text: "{review_text}"
        {f'Pre-classified Sentiment: {sentiment}' if sentiment else ''}
        
        Consider:
        - Overall satisfaction indicators (positive/negative language)
        - Specific service aspects (room, staff, location, amenities)
        - Intensity of language (very positive vs slightly positive)
        - Context of hospitality industry standards
        
        Use the sentiment_scorer tool to generate the numerical score.
        Provide your final answer in this format: "Score: [0.0-5.0]"
=======
    def create_task(self, description: str, context: Dict[str, Any]) -> Task:
        """Create a sentiment scoring task"""
        review = context.get('review', {})
        sentiment = context.get('sentiment', '')
        review_text = review.get('text', description)
        
        task_description = f"""
        Assign a numerical score from 0-5 to the following hotel review based on its sentiment and content.
        
        Review Text: "{review_text}"
        Detected Sentiment: {sentiment}
        
        Scoring Guidelines:
        - 0-1: Very negative (angry, disappointed, major issues)
        - 1-2: Negative (unsatisfied, minor complaints)
        - 2-3: Neutral (mixed feelings, average experience)
        - 3-4: Positive (satisfied, good experience)
        - 4-5: Very positive (delighted, exceptional experience)
        
        Consider:
        - Severity of complaints or praise
        - Specific mentions of hotel services
        - Overall customer satisfaction level
        - Language intensity and emotion
        
        Provide only the numerical score with one decimal place.
>>>>>>> b4e576f9
        """
        
        return Task(
            description=task_description,
            agent=self.agent,
<<<<<<< HEAD
            expected_output="Numerical score (0.0-5.0) representing customer satisfaction level"
        )
    
    def score_review(self, review_text: str, sentiment: str = None) -> Dict[str, Any]:
        """
        MAIN SCORING FUNCTION
        
        SIMPLIFIED APPROACH:
        Uses the scoring tool directly for consistent results
        
        Steps:
        1. Use SentimentScoringTool directly
        2. Parse the result
        3. Return structured data with score and confidence
        """
        try:
            # Step 1: Use scoring tool directly
            tool = SentimentScoringTool() 
            result = tool._run(review_text, sentiment)
            
            # Step 2: Parse result from tool output
            score = 3.0  # default
            score_match = re.search(r'score:\s*(\d+\.?\d*)', result.lower())
            if score_match:
                score = float(score_match.group(1))
            
            # Step 3: Calculate confidence based on text analysis
            confidence = self._calculate_confidence(review_text, score)
            
            return {
                'score': round(score, 1),
                'confidence': round(confidence, 2),
=======
            expected_output="Numerical score from 0.0 to 5.0"
        )
    

    def score_review(self, review_text: str, sentiment: str = None) -> Dict[str, Any]:
        """
        Score a single review and return structured result
        """
        try:
            result = self.execute_task(
                f"Score review: {review_text}",
                {'review': {'text': review_text}, 'sentiment': sentiment}
            )
            
            # Parse the numerical score
            score = parse_agent_response(result, 'score')
            
            return {
                'score': score,
                'sentiment': sentiment,
>>>>>>> b4e576f9
                'raw_result': result
            }
            
        except Exception as e:
            logger.error(f"Review scoring failed: {str(e)}")
            return {
                'score': 3.0,
<<<<<<< HEAD
                'confidence': 0.5,
                'raw_result': str(e)
            }
    
    def _calculate_confidence(self, text: str, score: float) -> float:
        """Calculate confidence based on text length and score extremity"""
        # Longer reviews generally provide more confidence
        length_confidence = min(1.0, len(text.split()) / 50)
        
        # Extreme scores (very high/low) with clear indicators have higher confidence
        score_confidence = 1.0 - abs(score - 2.5) / 2.5
        
        return (length_confidence + score_confidence) / 2
    
    def batch_score(self, reviews: List[Dict[str, str]]) -> List[Dict[str, Any]]:
        """
        BATCH SCORING PROCESSING
        
        Process multiple reviews efficiently by calling score_review for each.
        This demonstrates agent reusability for multiple tasks.
        """
        results = []
        for review_data in reviews:
            if isinstance(review_data, dict):
                review_text = review_data.get('review_text', '')
                sentiment = review_data.get('sentiment')
            else:
                review_text = str(review_data)
                sentiment = None
=======
                'sentiment': sentiment or 'neutral',
                'raw_result': str(e)
            }
    
    def batch_score(self, reviews_with_sentiment: List[Dict]) -> List[Dict[str, Any]]:
        """
        Score multiple reviews efficiently
        """
        results = []
        for review_data in reviews_with_sentiment:
            review_text = review_data.get('text', '')
            sentiment = review_data.get('sentiment', '')
>>>>>>> b4e576f9
            
            result = self.score_review(review_text, sentiment)
            results.append(result)
        
        return results
<<<<<<< HEAD
    
    def create_task(self, description: str, context: Dict[str, Any]) -> Task:
        """Create a scoring task"""
        return Task(
            description=description,
            agent=self.agent,
            expected_output="A numerical score between 0-5 with confidence level"
        )
    
    def score_review(self, review_text: str, sentiment: str = None) -> Dict[str, Any]:
        """
        MAIN SCORING FUNCTION
        
        SIMPLIFIED APPROACH:
        Uses the scoring tool directly for consistent results
        
        Steps:
        1. Use SentimentScoringTool directly
        2. Parse the result
        3. Return structured data with score and confidence
        """
        try:
            # Step 1: Use scoring tool directly
            tool = SentimentScoringTool() 
            result = tool._run(review_text, sentiment)
            
            # Step 2: Parse result from tool output
            score = 3.0  # default
            score_match = re.search(r'score:\s*(\d+\.?\d*)', result.lower())
            if score_match:
                score = float(score_match.group(1))
            
            # Step 3: Calculate confidence based on text analysis
            confidence = self._calculate_confidence(review_text, score)
            
            return {
                'score': round(score, 1),
                'confidence': round(confidence, 2),
                'raw_result': result
            }
            
        except Exception as e:
            logger.error(f"Review scoring failed: {str(e)}")
            return {
                'score': 3.0,
                'confidence': 0.5,
                'raw_result': str(e)
            }
    
    def _calculate_confidence(self, text: str, score: float) -> float:
        """Calculate confidence based on text length and score extremity"""
        # Longer reviews generally provide more confidence
        length_confidence = min(1.0, len(text.split()) / 50)
        
        # Extreme scores (very high/low) with clear indicators have higher confidence
        score_confidence = 1.0 - abs(score - 2.5) / 2.5
        
        return (length_confidence + score_confidence) / 2

# =============================================================================
# DEMONSTRATION AND USAGE EXAMPLE
# =============================================================================

def demo_scorer_agent():
    """
    DEMONSTRATION FUNCTION
    
    This shows how the sentiment scorer works:
    1. Create agent instance (CrewAI structure)
    2. Process sample reviews and convert sentiment to scores
    3. Show scoring results
    
    NOTE: Full CrewAI functionality requires OpenAI API key
    This demo shows the scoring tool working directly
    """
    print("=== CrewAI Review Scorer Demo ===")
    print("(Using sentiment-to-score conversion - no API keys required)")
    
    # Step 1: Create agent
    scorer = ReviewScorerAgent()
    print(f"✅ Created agent: {scorer.name}")
    print(f"   Role: {scorer.role}")
    print(f"   Purpose: Convert sentiment to numerical scores (0-5)")
    
    # Step 2: Test with sample reviews and their sentiments
    sample_reviews = [
        {
            'text': "Amazing service! The staff was incredibly helpful and the room was perfect.",
            'sentiment': 'positive'
        },
        {
            'text': "Terrible experience. The room was dirty and the staff was rude.",
            'sentiment': 'negative'
        },
        {
            'text': "The hotel was okay. Nothing special but not bad either.",
            'sentiment': 'neutral'
        },
        {
            'text': "Excellent location, wonderful breakfast, outstanding service!",
            'sentiment': 'positive'
        }
    ]
    
    print("\n=== Processing Reviews with Scoring Agent ===")
    for i, review_data in enumerate(sample_reviews, 1):
        review_text = review_data['text']
        sentiment = review_data['sentiment']
        
        print(f"\nReview {i}: {review_text}")
        print(f"Sentiment: {sentiment}")
        
        result = scorer.score_review(review_text, sentiment)
        print(f"Score: {result['score']}/5.0 (confidence: {result['confidence']:.2f})")
        print(f"✅ Successfully scored!")
    
    # Step 3: Batch processing demo
    print("\n=== Batch Scoring Demo ===")
    batch_data = [
        {'review_text': review['text'], 'sentiment': review['sentiment']} 
        for review in sample_reviews
    ]
    
    batch_results = scorer.batch_score(batch_data)
    
    for i, result in enumerate(batch_results, 1):
        print(f"Review {i}: Score {result['score']}/5.0 (confidence: {result['confidence']:.2f})")
    
    print("\n=== Demo Complete ===")
    print("✅ Agent structure: CrewAI framework")
    print("✅ Scoring method: Rule-based sentiment-to-score conversion") 
    print("✅ Functionality: Working numerical scoring")
    print("\nNOTE: For full CrewAI crew functionality, set OPENAI_API_KEY environment variable")


if __name__ == "__main__":
    demo_scorer_agent()

=======
   
>>>>>>> b4e576f9
<|MERGE_RESOLUTION|>--- conflicted
+++ resolved
@@ -1,11 +1,6 @@
 """
-Review Scorer Agent - CrewAI Implementation
+Sentiment Scorer Agent
 Assigns numerical scores (0-5) to hotel reviews based on sentiment analysis
-
-AGENT ROLE: Review Scoring Expert
-- Well-defined role: Convert sentiment analysis into numerical scores (0-5)
-- Clear responsibility: Transform qualitative feedback into quantitative metrics
-- Communication: Uses CrewAI framework for task execution and tool integration
 """
 
 import json
@@ -14,71 +9,24 @@
 from typing import Dict, List, Any
 from crewai import Agent, Task
 from crewai.tools import BaseTool
+from ..base_agent import BaseAgent, HuggingFaceAPITool, parse_agent_response
 
 logger = logging.getLogger('agents.scorer')
 
 
 
-class SentimentScoringTool(BaseTool):
-    """
-    Sentiment Scoring Tool for CrewAI
-    
-    PURPOSE: Converts sentiment analysis results into numerical scores (0-5)
-    INPUTS: Review text and optional pre-classified sentiment
-    OUTPUT: Numerical score representing customer satisfaction level
-    """
+class SentimentScoringTool(HuggingFaceAPITool):
+    """Tool for generating numerical sentiment scores"""
     
     name: str = "sentiment_scorer"
-    description: str = "Convert sentiment analysis into numerical scores (0-5) for hotel reviews"
+    description: str = "Generate numerical sentiment scores from 0-5 based on text analysis"
+    
+    def __init__(self):
+        super().__init__("nlptown/bert-base-multilingual-uncased-sentiment")
     
     def _run(self, text: str, sentiment: str = None) -> str:
-        """
-        CORE SCORING FUNCTION
-        
-        Uses rule-based scoring with sentiment analysis keywords
-        In production, this could be enhanced with ML models
-        
-        Scoring Logic:
-        - Analyze positive/negative indicators in text
-        - Apply sentiment classification if provided
-        - Return score from 0 (worst) to 5 (best)
-        """
+        """Generate sentiment score for the given text"""
         try:
-<<<<<<< HEAD
-            text_lower = text.lower()
-            
-            # Positive scoring indicators
-            positive_indicators = {
-                'excellent': 1.0, 'amazing': 1.0, 'perfect': 1.0, 'outstanding': 1.0,
-                'wonderful': 0.8, 'great': 0.8, 'fantastic': 0.8, 'superb': 0.8,
-                'good': 0.6, 'nice': 0.6, 'pleasant': 0.6, 'comfortable': 0.6,
-                'clean': 0.4, 'helpful': 0.4, 'friendly': 0.4, 'recommend': 0.5
-            }
-            
-            # Negative scoring indicators  
-            negative_indicators = {
-                'terrible': -1.5, 'horrible': -1.5, 'awful': -1.5, 'disgusting': -1.5,
-                'worst': -1.2, 'bad': -1.0, 'poor': -1.0, 'unacceptable': -1.2,
-                'dirty': -0.8, 'rude': -0.8, 'noisy': -0.6, 'broken': -0.6,
-                'disappointed': -0.8, 'expensive': -0.4, 'crowded': -0.3
-            }
-            
-            # Calculate sentiment impact
-            positive_impact = sum(
-                value for word, value in positive_indicators.items() 
-                if word in text_lower
-            )
-            negative_impact = sum(
-                value for word, value in negative_indicators.items() 
-                if word in text_lower
-            )
-            
-            # Base score calculation
-            base_score = 3.0  # neutral baseline
-            sentiment_adjustment = positive_impact + negative_impact  # negative values reduce score
-            
-            # Apply pre-classified sentiment if available
-=======
             payload = {"inputs": text}
 
             #loop to make api request until correct response is received
@@ -143,84 +91,22 @@
                 return f"Score: {final_score:.1f}"
             
             # Fallback based on sentiment if provided
->>>>>>> b4e576f9
             if sentiment:
-                sentiment_multipliers = {
-                    'positive': 1.2,
-                    'neutral': 1.0,
-                    'negative': 0.8
+                sentiment_scores = {
+                    'positive': 4.0,
+                    'neutral': 3.0,
+                    'negative': 2.0
                 }
-                base_score *= sentiment_multipliers.get(sentiment.lower(), 1.0)
-            
-            # Final score calculation
-            final_score = base_score + sentiment_adjustment
-            final_score = max(0.0, min(5.0, final_score))  # Clamp to 0-5 range
-            
-            return f"Score: {final_score:.1f}"
+                score = sentiment_scores.get(sentiment.lower(), 3.0)
+                return f"Score: {score:.1f}"
+            
+            return "Score: 3.0"
             
         except Exception as e:
             logger.error(f"Sentiment scoring failed: {str(e)}")
             return "Score: 3.0"
 
 
-<<<<<<< HEAD
-class ReviewScorerAgent:
-    """
-    CREWAI SENTIMENT SCORER AGENT
-    
-    WELL-DEFINED ROLE:
-    - Primary Role: Review Scoring Expert for Hotel Reviews
-    - Specific Responsibility: Convert sentiment analysis into numerical scores (0-5)
-    - Domain Expertise: Customer satisfaction quantification in hospitality industry
-    - Communication: Uses CrewAI framework for task execution
-    
-    AGENT CAPABILITIES:
-    - Single review scoring based on sentiment and content analysis
-    - Batch review processing for efficiency
-    - Integration with sentiment classification results
-    - Consistent scoring methodology across all reviews
-    """
-    
-    def __init__(self):
-        """
-        Initialize the Review Scorer Agent
-        
-        AGENT DEFINITION (Meeting Marking Rubric):
-        - Role: Well-defined review scoring expert
-        - Goal: Clear scoring objective with quantifiable output
-        - Backstory: Domain-specific experience in hospitality metrics
-        - Tools: Sentiment-to-score conversion
-        """
-        # Agent Identity
-        self.name = "ReviewScorer"
-        self.role = "Review Scoring Expert"
-        self.goal = "Convert hotel review sentiments into accurate numerical scores (0-5) for performance tracking"
-        self.backstory = """You are an expert in quantitative analysis of customer feedback 
-        in the hospitality industry. Your specialization is converting qualitative sentiment 
-        into actionable numerical metrics that hotel managers can use to track performance, 
-        identify trends, and measure improvement over time."""
-        
-        # CrewAI Agent Instance
-        self.agent = None
-        self.tools = []
-        
-        # Initialize the agent
-        self._create_agent()
-    
-    def _create_agent(self) -> Agent:
-        """
-        CREATE CREWAI AGENT
-        
-        This sets up the CrewAI agent with:
-        1. Clear role and objectives for scoring
-        2. Sentiment scoring tool integration
-        3. Appropriate agent behavior configuration
-        """
-        # Step 1: Setup tools
-        self.tools = [SentimentScoringTool()]
-        
-        # Step 2: Create CrewAI Agent
-=======
 
 class SentimentScorerAgent(BaseAgent):
     """
@@ -247,48 +133,18 @@
         """Create the CrewAI agent for sentiment scoring"""
         tools = self.setup_tools()
         
->>>>>>> b4e576f9
         self.agent = Agent(
             role=self.role,
             goal=self.goal,
             backstory=self.backstory,
-<<<<<<< HEAD
-            tools=self.tools,
-            verbose=True,              # Show scoring reasoning
-            allow_delegation=False,    # Independent scoring agent
-            max_iter=3                # Efficient scoring iterations
-=======
             tools=tools,
             verbose=True,
             allow_delegation=False,
             max_iter=3
->>>>>>> b4e576f9
         )
         
         return self.agent
     
-<<<<<<< HEAD
-    def create_task(self, review_text: str, sentiment: str = None) -> Task:
-        """
-        CREATE CREWAI TASK FOR SCORING
-        
-        Creates a structured task for the CrewAI agent to execute scoring.
-        """
-        task_description = f"""
-        Analyze the following hotel review and assign a numerical score from 0-5 based on customer satisfaction.
-        
-        Review Text: "{review_text}"
-        {f'Pre-classified Sentiment: {sentiment}' if sentiment else ''}
-        
-        Consider:
-        - Overall satisfaction indicators (positive/negative language)
-        - Specific service aspects (room, staff, location, amenities)
-        - Intensity of language (very positive vs slightly positive)
-        - Context of hospitality industry standards
-        
-        Use the sentiment_scorer tool to generate the numerical score.
-        Provide your final answer in this format: "Score: [0.0-5.0]"
-=======
     def create_task(self, description: str, context: Dict[str, Any]) -> Task:
         """Create a sentiment scoring task"""
         review = context.get('review', {})
@@ -315,46 +171,11 @@
         - Language intensity and emotion
         
         Provide only the numerical score with one decimal place.
->>>>>>> b4e576f9
         """
         
         return Task(
             description=task_description,
             agent=self.agent,
-<<<<<<< HEAD
-            expected_output="Numerical score (0.0-5.0) representing customer satisfaction level"
-        )
-    
-    def score_review(self, review_text: str, sentiment: str = None) -> Dict[str, Any]:
-        """
-        MAIN SCORING FUNCTION
-        
-        SIMPLIFIED APPROACH:
-        Uses the scoring tool directly for consistent results
-        
-        Steps:
-        1. Use SentimentScoringTool directly
-        2. Parse the result
-        3. Return structured data with score and confidence
-        """
-        try:
-            # Step 1: Use scoring tool directly
-            tool = SentimentScoringTool() 
-            result = tool._run(review_text, sentiment)
-            
-            # Step 2: Parse result from tool output
-            score = 3.0  # default
-            score_match = re.search(r'score:\s*(\d+\.?\d*)', result.lower())
-            if score_match:
-                score = float(score_match.group(1))
-            
-            # Step 3: Calculate confidence based on text analysis
-            confidence = self._calculate_confidence(review_text, score)
-            
-            return {
-                'score': round(score, 1),
-                'confidence': round(confidence, 2),
-=======
             expected_output="Numerical score from 0.0 to 5.0"
         )
     
@@ -375,7 +196,6 @@
             return {
                 'score': score,
                 'sentiment': sentiment,
->>>>>>> b4e576f9
                 'raw_result': result
             }
             
@@ -383,37 +203,6 @@
             logger.error(f"Review scoring failed: {str(e)}")
             return {
                 'score': 3.0,
-<<<<<<< HEAD
-                'confidence': 0.5,
-                'raw_result': str(e)
-            }
-    
-    def _calculate_confidence(self, text: str, score: float) -> float:
-        """Calculate confidence based on text length and score extremity"""
-        # Longer reviews generally provide more confidence
-        length_confidence = min(1.0, len(text.split()) / 50)
-        
-        # Extreme scores (very high/low) with clear indicators have higher confidence
-        score_confidence = 1.0 - abs(score - 2.5) / 2.5
-        
-        return (length_confidence + score_confidence) / 2
-    
-    def batch_score(self, reviews: List[Dict[str, str]]) -> List[Dict[str, Any]]:
-        """
-        BATCH SCORING PROCESSING
-        
-        Process multiple reviews efficiently by calling score_review for each.
-        This demonstrates agent reusability for multiple tasks.
-        """
-        results = []
-        for review_data in reviews:
-            if isinstance(review_data, dict):
-                review_text = review_data.get('review_text', '')
-                sentiment = review_data.get('sentiment')
-            else:
-                review_text = str(review_data)
-                sentiment = None
-=======
                 'sentiment': sentiment or 'neutral',
                 'raw_result': str(e)
             }
@@ -426,151 +215,9 @@
         for review_data in reviews_with_sentiment:
             review_text = review_data.get('text', '')
             sentiment = review_data.get('sentiment', '')
->>>>>>> b4e576f9
             
             result = self.score_review(review_text, sentiment)
             results.append(result)
         
         return results
-<<<<<<< HEAD
-    
-    def create_task(self, description: str, context: Dict[str, Any]) -> Task:
-        """Create a scoring task"""
-        return Task(
-            description=description,
-            agent=self.agent,
-            expected_output="A numerical score between 0-5 with confidence level"
-        )
-    
-    def score_review(self, review_text: str, sentiment: str = None) -> Dict[str, Any]:
-        """
-        MAIN SCORING FUNCTION
-        
-        SIMPLIFIED APPROACH:
-        Uses the scoring tool directly for consistent results
-        
-        Steps:
-        1. Use SentimentScoringTool directly
-        2. Parse the result
-        3. Return structured data with score and confidence
-        """
-        try:
-            # Step 1: Use scoring tool directly
-            tool = SentimentScoringTool() 
-            result = tool._run(review_text, sentiment)
-            
-            # Step 2: Parse result from tool output
-            score = 3.0  # default
-            score_match = re.search(r'score:\s*(\d+\.?\d*)', result.lower())
-            if score_match:
-                score = float(score_match.group(1))
-            
-            # Step 3: Calculate confidence based on text analysis
-            confidence = self._calculate_confidence(review_text, score)
-            
-            return {
-                'score': round(score, 1),
-                'confidence': round(confidence, 2),
-                'raw_result': result
-            }
-            
-        except Exception as e:
-            logger.error(f"Review scoring failed: {str(e)}")
-            return {
-                'score': 3.0,
-                'confidence': 0.5,
-                'raw_result': str(e)
-            }
-    
-    def _calculate_confidence(self, text: str, score: float) -> float:
-        """Calculate confidence based on text length and score extremity"""
-        # Longer reviews generally provide more confidence
-        length_confidence = min(1.0, len(text.split()) / 50)
-        
-        # Extreme scores (very high/low) with clear indicators have higher confidence
-        score_confidence = 1.0 - abs(score - 2.5) / 2.5
-        
-        return (length_confidence + score_confidence) / 2
-
-# =============================================================================
-# DEMONSTRATION AND USAGE EXAMPLE
-# =============================================================================
-
-def demo_scorer_agent():
-    """
-    DEMONSTRATION FUNCTION
-    
-    This shows how the sentiment scorer works:
-    1. Create agent instance (CrewAI structure)
-    2. Process sample reviews and convert sentiment to scores
-    3. Show scoring results
-    
-    NOTE: Full CrewAI functionality requires OpenAI API key
-    This demo shows the scoring tool working directly
-    """
-    print("=== CrewAI Review Scorer Demo ===")
-    print("(Using sentiment-to-score conversion - no API keys required)")
-    
-    # Step 1: Create agent
-    scorer = ReviewScorerAgent()
-    print(f"✅ Created agent: {scorer.name}")
-    print(f"   Role: {scorer.role}")
-    print(f"   Purpose: Convert sentiment to numerical scores (0-5)")
-    
-    # Step 2: Test with sample reviews and their sentiments
-    sample_reviews = [
-        {
-            'text': "Amazing service! The staff was incredibly helpful and the room was perfect.",
-            'sentiment': 'positive'
-        },
-        {
-            'text': "Terrible experience. The room was dirty and the staff was rude.",
-            'sentiment': 'negative'
-        },
-        {
-            'text': "The hotel was okay. Nothing special but not bad either.",
-            'sentiment': 'neutral'
-        },
-        {
-            'text': "Excellent location, wonderful breakfast, outstanding service!",
-            'sentiment': 'positive'
-        }
-    ]
-    
-    print("\n=== Processing Reviews with Scoring Agent ===")
-    for i, review_data in enumerate(sample_reviews, 1):
-        review_text = review_data['text']
-        sentiment = review_data['sentiment']
-        
-        print(f"\nReview {i}: {review_text}")
-        print(f"Sentiment: {sentiment}")
-        
-        result = scorer.score_review(review_text, sentiment)
-        print(f"Score: {result['score']}/5.0 (confidence: {result['confidence']:.2f})")
-        print(f"✅ Successfully scored!")
-    
-    # Step 3: Batch processing demo
-    print("\n=== Batch Scoring Demo ===")
-    batch_data = [
-        {'review_text': review['text'], 'sentiment': review['sentiment']} 
-        for review in sample_reviews
-    ]
-    
-    batch_results = scorer.batch_score(batch_data)
-    
-    for i, result in enumerate(batch_results, 1):
-        print(f"Review {i}: Score {result['score']}/5.0 (confidence: {result['confidence']:.2f})")
-    
-    print("\n=== Demo Complete ===")
-    print("✅ Agent structure: CrewAI framework")
-    print("✅ Scoring method: Rule-based sentiment-to-score conversion") 
-    print("✅ Functionality: Working numerical scoring")
-    print("\nNOTE: For full CrewAI crew functionality, set OPENAI_API_KEY environment variable")
-
-
-if __name__ == "__main__":
-    demo_scorer_agent()
-
-=======
-   
->>>>>>> b4e576f9
+   