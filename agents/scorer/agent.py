--- conflicted
+++ resolved
@@ -14,147 +14,13 @@
 from typing import Dict, List, Any
 from crewai import Agent, Task
 from crewai.tools import BaseTool
-<<<<<<< HEAD
 import requests
-=======
->>>>>>> 0ea4ce24
 
 logger = logging.getLogger('agents.scorer')
 
 
 
 class SentimentScoringTool(BaseTool):
-    """
-<<<<<<< HEAD
-    Sentiment Scoring Tool for CrewAI using HuggingFace Model
-    
-    PURPOSE: Uses HuggingFace model to assign numerical scores (0-5) to hotel reviews
-    INPUTS: Review text 
-    OUTPUT: Numerical score representing customer satisfaction level using AI model
-    """
-    
-    name: str = "sentiment_scorer"
-    description: str = "Score hotel reviews from 0-5 using HuggingFace sentiment analysis model"
-    
-    def __init__(self):
-        super().__init__()
-        # Initialize HuggingFace model configuration for scoring
-        self._model_name = "nlptown/bert-base-multilingual-uncased-sentiment"
-        # Note: In production, API key should be in Django settings
-        self._api_url = f"https://api-inference.huggingface.co/models/{self._model_name}"
-    
-    def _run(self, text: str, sentiment: str = None) -> str:
-        """
-        CORE SCORING FUNCTION using HuggingFace Model
-        
-        Uses HuggingFace BERT model for sentiment scoring instead of rule-based approach
-        In production, this connects to HuggingFace API with proper authentication
-        
-        Steps:
-        1. Send review text to HuggingFace API
-        2. Get sentiment scores from model
-        3. Convert model output to 0-5 scale
-        4. Return formatted result with fallback if API fails
-        """
-        try:
-            # Step 1: Try HuggingFace API call (commented for demo - requires API token)
-            """
-            headers = {"Authorization": f"Bearer {HUGGINGFACE_API_KEY}"}
-            payload = {"inputs": text}
-            response = requests.post(self._api_url, headers=headers, json=payload)
-            
-            if response.status_code == 200:
-                result = response.json()
-                # Model returns sentiment scores, convert to 0-5 scale
-                scores = result[0] if isinstance(result, list) else result
-                
-                # Extract scores for different sentiment labels
-                positive_score = 0
-                negative_score = 0
-                
-                for item in scores:
-                    if 'POSITIVE' in item['label'] or '5' in item['label'] or '4' in item['label']:
-                        positive_score += item['score']
-                    elif 'NEGATIVE' in item['label'] or '1' in item['label'] or '2' in item['label']:
-                        negative_score += item['score']
-                
-                # Convert to 0-5 scale
-                final_score = (positive_score * 5.0) + (negative_score * 1.0)
-                final_score = max(0.0, min(5.0, final_score))
-                
-                return f"Score: {final_score:.1f}"
-            """
-            
-            # Step 2: Fallback rule-based scoring for demo (when API not available)
-            text_lower = text.lower()
-            
-            # Enhanced scoring indicators with HuggingFace-like weights
-            positive_indicators = {
-                # Very strong positive (5.0 score indicators)
-                'excellent': 5.0, 'amazing': 5.0, 'perfect': 5.0, 'outstanding': 5.0,
-                'exceptional': 5.0, 'incredible': 5.0, 'phenomenal': 5.0,
-                
-                # Strong positive (4.0 score indicators)
-                'wonderful': 4.0, 'great': 4.0, 'fantastic': 4.0, 'superb': 4.0,
-                'brilliant': 4.0, 'awesome': 4.0, 'beautiful': 4.0,
-                
-                # Moderate positive (3.5 score indicators)
-                'good': 3.5, 'nice': 3.5, 'pleasant': 3.5, 'comfortable': 3.5,
-                'helpful': 3.5, 'friendly': 3.5, 'recommend': 3.5,
-                
-                # Light positive (3.0 score indicators)
-                'clean': 3.0, 'decent': 3.0, 'satisfactory': 3.0, 'adequate': 3.0
-            }
-            
-            negative_indicators = {
-                # Very strong negative (1.0 score indicators)
-                'terrible': 1.0, 'horrible': 1.0, 'awful': 1.0, 'disgusting': 1.0,
-                'appalling': 1.0, 'unacceptable': 1.0, 'worst': 1.0,
-                
-                # Strong negative (2.0 score indicators)
-                'bad': 2.0, 'poor': 2.0, 'dirty': 2.0, 'rude': 2.0,
-                'disappointed': 2.0, 'unsatisfied': 2.0,
-                
-                # Moderate negative (2.5 score indicators)
-                'disappointing': 2.5, 'uncomfortable': 2.5, 'noisy': 2.5,
-                'overpriced': 2.5, 'expensive': 2.5
-            }
-            
-            # Find strongest indicators
-            max_positive = 0
-            max_negative = 5.0
-            
-            for word, score in positive_indicators.items():
-                if word in text_lower:
-                    max_positive = max(max_positive, score)
-            
-            for word, score in negative_indicators.items():
-                if word in text_lower:
-                    max_negative = min(max_negative, score)
-            
-            # Determine final score based on strongest indicators
-            if max_positive > 0 and max_negative < 5.0:
-                # Both positive and negative found, average with positive bias
-                final_score = (max_positive + max_negative) / 2
-            elif max_positive > 0:
-                # Only positive found
-                final_score = max_positive
-            elif max_negative < 5.0:
-                # Only negative found
-                final_score = max_negative
-            else:
-                # No strong indicators, neutral
-                final_score = 3.0
-            
-            # Apply sentiment boost if provided
-            if sentiment:
-                if sentiment.lower() == 'positive' and final_score < 3.5:
-                    final_score = min(4.0, final_score + 0.5)
-                elif sentiment.lower() == 'negative' and final_score > 2.5:
-                    final_score = max(2.0, final_score - 0.5)
-            
-            # Ensure score is in valid range
-=======
     Sentiment Scoring Tool for CrewAI
     
     PURPOSE: Converts sentiment analysis results into numerical scores (0-5)
@@ -213,7 +79,6 @@
             
             # Adjust based on indicators
             final_score = base_score + (positive_score - negative_score)
->>>>>>> 0ea4ce24
             final_score = max(0.0, min(5.0, final_score))
             
             return f"Score: {final_score:.1f}"
@@ -400,16 +265,7 @@
     
     This shows how the sentiment scorer works:
     1. Create agent instance (CrewAI structure)
-<<<<<<< HEAD
-    2. Process sample reviews with HuggingFace model integration
-    3. Show results
-    
-    NOTE: Full CrewAI functionality requires OpenAI API key
-    This demo shows the HuggingFace scoring logic working directly
-    """
-    print("=== CrewAI Sentiment Scorer Demo ===")
-    print("(Using HuggingFace BERT model - fallback to enhanced rules)")
-=======
+
     2. Process sample reviews with different sentiments
     3. Show results
     
@@ -418,19 +274,13 @@
     """
     print("=== CrewAI Sentiment Scorer Demo ===")
     print("(Using rule-based scoring - no API keys required)")
->>>>>>> 0ea4ce24
     
     # Step 1: Create agent
     scorer = ReviewScorerAgent()
     print(f"✅ Created agent: {scorer.name}")
     print(f"   Role: {scorer.role}")
-<<<<<<< HEAD
-    print(f"   Model: nlptown/bert-base-multilingual-uncased-sentiment")
-    print(f"   Scoring method: HuggingFace API + enhanced rule-based fallback")
-=======
     print(f"   Scoring method: Rule-based sentiment-to-score conversion")
->>>>>>> 0ea4ce24
-    
+
     # Step 2: Test with sample reviews
     sample_reviews = [
         {"text": "Amazing service! The staff was incredibly helpful and the room was perfect.", "sentiment": "positive"},
@@ -438,23 +288,14 @@
         {"text": "The hotel was okay. Nothing special but not bad either.", "sentiment": "neutral"}
     ]
     
-<<<<<<< HEAD
-    print("\n=== Processing Reviews with HuggingFace Scoring ===")
-=======
     print("\n=== Processing Reviews with Sentiment Scoring ===")
->>>>>>> 0ea4ce24
+
     for i, review_data in enumerate(sample_reviews, 1):
         print(f"\nReview {i}: {review_data['text']}")
         print(f"Sentiment: {review_data['sentiment']}")
         result = scorer.score_review(review_data['text'], review_data['sentiment'])
         print(f"✅ Score: {result['score']}")
-<<<<<<< HEAD
-        if result['score'] != 3.0:
-            print(f"✅ Successfully scored using enhanced algorithm!")
-        else:
-            print(f"⚠️  Using neutral fallback (may need API access)")
-=======
->>>>>>> 0ea4ce24
+
     
     # Step 3: Batch processing demo
     print("\n=== Batch Processing Demo ===")
@@ -464,17 +305,11 @@
     
     print("\n=== Demo Complete ===")
     print("✅ Agent structure: CrewAI framework")
-<<<<<<< HEAD
-    print("✅ AI Model: HuggingFace BERT (nlptown/bert-base-multilingual-uncased-sentiment)") 
-    print("✅ Functionality: Working numerical scoring with enhanced algorithm")
-    print("✅ Fallback: Enhanced rule-based scoring when API unavailable")
-    print("\nNOTE: For full CrewAI crew functionality, set OPENAI_API_KEY environment variable")
-    print("NOTE: For HuggingFace API access, set HUGGINGFACE_API_KEY environment variable")
-=======
+
     print("✅ Scoring method: Rule-based sentiment-to-score conversion") 
     print("✅ Functionality: Working numerical scoring")
     print("\nNOTE: For full CrewAI crew functionality, set OPENAI_API_KEY environment variable")
->>>>>>> 0ea4ce24
+
 
 
 if __name__ == "__main__":
