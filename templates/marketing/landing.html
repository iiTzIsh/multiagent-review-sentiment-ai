--- conflicted
+++ resolved
@@ -1,4 +1,3 @@
-<<<<<<< HEAD
 <!DOCTYPE html>
 <html lang="en" class="scroll-smooth dark">
 <head>
@@ -643,6 +642,4 @@
         });
     </script>
 </body>
-</html>
-=======
->>>>>>> a16c7a3f
+</html>