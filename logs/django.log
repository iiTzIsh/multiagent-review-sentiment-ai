--- conflicted
+++ resolved
@@ -404,18 +404,6 @@
 INFO 2025-09-24 00:48:03,363 basehttp 16504 14584 "GET / HTTP/1.1" 302 0
 INFO 2025-09-24 00:48:03,529 basehttp 16504 14584 "GET /dashboard/ HTTP/1.1" 200 44825
 INFO 2025-09-24 00:48:03,657 basehttp 16504 14584 "GET /static/css/dashboard.css?v=20250922 HTTP/1.1" 304 0
-<<<<<<< HEAD
-INFO 2025-09-24 14:18:13,352 autoreload 10808 34236 Watching for file changes with StatReloader
-INFO 2025-09-24 14:18:24,659 basehttp 10808 1912 "GET / HTTP/1.1" 302 0
-INFO 2025-09-24 14:18:24,957 basehttp 10808 1912 "GET /dashboard/ HTTP/1.1" 200 44828
-INFO 2025-09-24 14:18:25,076 basehttp 10808 1912 "GET /static/css/dashboard.css?v=20250922 HTTP/1.1" 304 0
-INFO 2025-09-24 14:18:43,378 basehttp 10808 1912 "GET /dashboard/reviews/ HTTP/1.1" 200 161760
-INFO 2025-09-24 14:18:45,013 basehttp 10808 1912 "GET /dashboard/analytics/ HTTP/1.1" 200 76788
-WARNING 2025-09-24 14:18:45,125 basehttp 10808 1912 "GET /static/css/analytics.css HTTP/1.1" 404 1978
-INFO 2025-09-24 14:18:46,613 basehttp 10808 30508 "GET /dashboard/upload/ HTTP/1.1" 200 61024
-INFO 2025-09-24 14:18:51,825 basehttp 10808 30508 "GET /dashboard/reports/generate/ HTTP/1.1" 200 28635
-INFO 2025-09-24 14:19:00,673 basehttp 10808 30508 "GET /dashboard/upload/ HTTP/1.1" 200 61024
-=======
 INFO 2025-09-24 22:00:38,220 autoreload 15768 5620 Watching for file changes with StatReloader
 INFO 2025-09-24 22:00:41,700 basehttp 15768 30968 "GET / HTTP/1.1" 302 0
 INFO 2025-09-24 22:00:41,742 basehttp 15768 30968 "GET /dashboard/ HTTP/1.1" 200 42811
@@ -760,5 +748,4 @@
 INFO 2025-09-24 23:19:38,748 basehttp 29148 24712 "GET /dashboard/ HTTP/1.1" 200 42775
 INFO 2025-09-24 23:19:38,762 basehttp 29148 24712 "GET /static/css/dashboard.css?v=20250922 HTTP/1.1" 304 0
 INFO 2025-09-24 23:19:38,762 basehttp 29148 22372 "GET /static/js/enhanced-dashboard.js?v=2.1 HTTP/1.1" 304 0
-INFO 2025-09-24 23:19:43,919 basehttp 29148 22372 "GET /dashboard/reviews/ HTTP/1.1" 200 161975
->>>>>>> 0ea4ce24
+INFO 2025-09-24 23:19:43,919 basehttp 29148 22372 "GET /dashboard/reviews/ HTTP/1.1" 200 161975